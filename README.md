# 1X World Model Challenge

Progress in video generation may soon make it possible to evaluate robot policies in a completely learned world model. An end-to-end learned simulator of millions of robot environments would greatly accelerate progress in general-purpose robotics and provide a useful signal for scaling data and compute.

To accelerate progress in learned simulators for robots, we're announcing a World Model competition, where the task is to predict future first-person observations of the [EVE Android](https://www.1x.tech/androids/eve). We provide over 100 hours of vector-quantized image and action tokens collected from operating EVE at 1X offices, baseline world models (LLM, GENIE), and a frame-level diffusion decoder to decode vector-quantized images into 160x160 images. See below for details on cash prizes.

Beyond the scope of these challenges, we hope that this dataset will be helpful to roboticists who want to experiment with a diverse set of general-purpose robotics data in human environments. A sufficiently powerful world model will allow anyone to access a "neurally-simulated EVE".

[Dataset on Huggingface](https://huggingface.co/datasets/1x-technologies/worldmodel)

[Join the Discord](https://discord.gg/UMnzbTkw)


|||||||||
|---|---|---|---|---|---|---|---|
|![til](./assets/generated_offset2521107.gif)|![til](./assets/generated_offset6722954.gif)|![til](./assets/generated_offset8963939.gif)|![til](./assets/generated_offset3734974.gif)|![til](./assets/generated_offset8777190.gif)|![til](./assets/generated_offset4855467.gif)|![til](./assets/generated_offset5789210.gif)|![til](./assets/generated_offset186748.gif)|
|![til](./assets/generated_offset9617559.gif)|![til](./assets/generated_offset6629580.gif)|![til](./assets/generated_offset11485047.gif)|![til](./assets/generated_offset93374.gif)|![til](./assets/generated_offset4762092.gif)|![til](./assets/generated_offset3454851.gif)|![til](./assets/generated_offset7843446.gif)|![til](./assets/generated_offset5322338.gif)|
|![til](./assets/generated_offset4481969.gif)|![til](./assets/generated_offset2707856.gif)|![til](./assets/generated_offset8030195.gif)|![til](./assets/generated_offset10457929.gif)|![til](./assets/generated_offset2054236.gif)|![til](./assets/generated_offset8683816.gif)|![til](./assets/generated_offset5415713.gif)|![til](./assets/generated_offset10364554.gif)|
|![til](./assets/generated_offset2427733.gif)|![til](./assets/generated_offset7563323.gif)|![til](./assets/generated_offset1120492.gif)|![til](./assets/generated_offset11858544.gif)|![til](./assets/generated_offset7469949.gif)|![til](./assets/generated_offset9524185.gif)|![til](./assets/generated_offset2240984.gif)|![til](./assets/generated_offset9710934.gif)|

## Challenges

Each example is a sequence of 16 first-person images from the robot at 2Hz (so 8 seconds total), and your goal is to predict the next image given the previous ones.

- **Compression Challenge ($10k prize)**: Predict the discrete distribution of tokens in the next image. To participate in the challenge, fill in your model predictions in `evaluate.py`. Criteria will be released shortly.
- **Sampling Challenge ($10k prize)**: Future prediction methods are not necessarily restricted to next-logit prediction. You can, for example, use methods like GANs, Diffusion, and MaskGIT to generate future images. Criteria will be released shortly.
- **Evaluation Challenge (upcoming)**: given a set of N policies, $\pi_1, \pi_2, ... \pi_N$, where each policy $\pi_i(a_t|z_t)$ predicts action tokens from image tokens, can you evaluate all of the policies inside a "world model" $p(z_{t+1}|z_t, a_t)$ and tell us the ranked order of which policy is the best?

These challenges are largely inspired by the [commavq compression challenge](https://github.com/commaai/commavq).

## Getting Started
<<<<<<< HEAD

=======
>>>>>>> b2d8a979
```
# Install dependencies and download data
./build.sh 

# Source the Python environment
source venv/bin/activate
```

## Training GENIE

This repo provides an implementation of the spatio-temporal transformer and MaskGIT sampler as described in [Genie: Generative Interactive Environments](https://arxiv.org/abs/2402.15391). Note that this implemention only trains on video sequences, not actions (though it is trivial to add this via an additive embedding). To train this baseline, 

```
# Train the GENIE model
python train_st_model.py --root_dir data/genie_model

# Generate frames from trained model
python genie/generate_genie.py --lightning_checkpoint data/genie_model

# Visualize generated frames
./visualize.py --token_dir data/genie_generated --stride 1

# Evaluate the trained model
python genie/evaluate_genie.py --lightning_checkpoint data/genie_model

# Generate and evaluate the 1X baseline model
python genie/generate_genie.py --hf_checkpoint 1x-technologies/GENIE_210M
python genie/evaluate_genie.py --hf_checkpoint 1x-technologies/GENIE_210M
```


## Training Llama3-style LLM
```
# train a model
python train_llm.py --output_dir data/video_llm --model_config 1x-technologies/Llama_1B_v0 --report_to wandb

# Generate frames from the model
./generate.py --checkpoint_dir data/video_llm --output_dir data/generated

# Visualize generated frames
./visualize.py --token_dir data/generated 

# Evaluate the trained model
./evaluate.py --checkpoint_dir data/video_llm

# Generate and evaluate the 1X baseline model
./generate.py --checkpoint_dir 1x-technologies/Llama_1B_v0 --output_dir data/generated
./evaluate.py --checkpoint_dir 1x-technologies/Llama_1B_v0
```

## Data (Version: 0.0.1)
[Download the dataset on Huggingface](https://huggingface.co/datasets/1x-technologies/worldmodel)
The full dataset is stored in the `data/train_v0` directory:

- **video.bin** - 20x20 image patches at 30hz, each patch is vector-quantized into 1000 possible integer values. These can be decoded into 160x160 RGB images.
- **actions.bin** - encoded robot whole body actions for each image frame, vector-quantized into 1000 possible integer values. You may want to use this to train action-conditioned world models. Raw actions (joint angles, driving velocities, gripper closures, neck pitch) are provided in the `actions/` subdirectory. 
- **segment_ids.bin** - for each frame `segment_ids[i]` uniquely points to the log index that frame `i` came from. You may want to use this to separate non-contiguous frames (transitions).

We also provide a small `val_v0` data split containing held-out examples not seen in the training set, in case you want to try evaluating your model on held-out frames.

## Participating in the Challenges: 

Email source code + build script + some info about your approach to challenge@1x.tech. We will evaluate your submission on our held-out dataset and email you back with the results. 

Please send us the following:
- your chosen username (can be your real name or a pseudonym, will be tied 1:1 to your email)
- source code as a .zip file
- how many flops you used (approximately) to train the model
- any external data you may have used to train your model
- eval performance you got on the provided validation set (so we know roughly what you expect from your model)

After manually reviewing your code, we run evals in a 22.04 + CUDA 12.3 sandboxed environment like so:

```
./build.sh # installs any dependencies + model weights you need
./evaluate.py --val_data_dir <PATH-TO-HELD-OUT-DATA>  # runs your model on held-out data
```

## Leaderboard

All scores are evaluated on our held-out dataset.

| **User**                                  | **Teacher-Forced CE Loss** | **Teacher-Forced Token Accuracy** | **Autoregressive CE Loss** | **Autoregressive Token Accuracy** | **Autoregressive LPIPS** | **Generation Time\* (secs/frame)** |
|-------------------------------------------|----------------------------|-----------------------------------|----------------------------|-----------------------------------|--------------------------|------------------------------------|
| 1x-technologies/GENIE_210M (`single_pass`) | N/A                        | N/A                               | 3.18                       | 0.318                             | 0.20                     | 0.076                              |
| 1x-technologies/Llama_1B_v0               | 2.45                       | 0.399                             | 5.04                       | 0.269                             | 0.23                     | 2.22                               |

*Note that generation time is the time to generate latents on a RTX 4090 GPU, and excludes the time to decode latents to images.

### Metric Details
We evaluate the model under two different scenarios; in both cases, the model receives the tokens of the previous frame(s) as input, 
and the model should predict the tokens of the following frame. 
- **Autoregressive** (frame-level) is closer to an actual generation scenario, where the model receives $t$ x 20x20 tokens representing frames 0 to $t - 1$, 
and the model should auto-regressively predict all 20x20 for frame $t$.
- (If applicable), **Teacher-forced** matches the typical training scenario with causal masking. 
It is simply a next token prediction task where all previous tokens, including any in the current frame, are ground-truth tokens as opposed to autoregressively predicted tokens.

## Help us Improve the Challenge!

Beyond the World Model Challenge, we also want to make the challenges and datasets more useful for *your* research questions. Want more data interacting with humans? More safety-critical tasks like carrying cups of hot coffee without spilling? More dextrous tool use? Robots working with other robots? Robots dressing themselves in the mirror? Think of 1X as the operations team for getting you high quality humanoid data in extremely diverse scenarios.

Email challenge@1x.tech with your requests (and why you think the data is important) and we will try to include it in a future data release. You can also discuss your data questions with the community on [Discord](https://discord.gg/UMnzbTkw). 

We also welcome donors to help us increase the bounty.


## Citation

If you use this software or dataset in your work, please cite it as follows:

```
@misc{WorldModelChallenge1X2024,
  author = {1X},
  title = {1X World Model Challenge},
  year = {2024},
  publisher = {GitHub},
  journal = {GitHub repository},
  howpublished = {\url{https://github.com/1x-technologies/1xgpt}},
  commit = {22843fe3c43e92576c967c932e1197cd035a63d0}
}
```

## Dataset Metadata
The following table is necessary for this dataset to be indexed by search
engines such as <a href="https://g.co/datasetsearch">Google Dataset Search</a>.
<div itemscope itemtype="http://schema.org/Dataset">
<table>
  <tr>
    <th>property</th>
    <th>value</th>
  </tr>
  <tr>
    <td>name</td>
    <td><code itemprop="name">1X World Model Challenge</code></td>
  </tr>
  <tr>
    <td>url</td>
    <td><code itemprop="url">https://github.com/1x-technologies/1xgpt</code></td>
  </tr>
  <tr>
    <td>description</td>
    <td><code itemprop="description">A dataset of over 100 hours of compressed image + action tokens across a fleet of EVE robots.</code></td>
  </tr>
  <tr>
    <td>provider</td>
    <td>
      <div itemscope itemtype="http://schema.org/Organization" itemprop="provider">
        <table>
          <tr>
            <th>property</th>
            <th>value</th>
          </tr>
          <tr>
            <td>name</td>
            <td><code itemprop="name">1X Technologies</code></td>
          </tr>
        </table>
      </div>
    </td>
  </tr>
  <tr>
    <td>license</td>
    <td>
      <div itemscope itemtype="http://schema.org/CreativeWork" itemprop="license">
        <table>
          <tr>
            <th>property</th>
            <th>value</th>
          </tr>
          <tr>
            <td>name</td>
            <td><code itemprop="name">Apache 2.0</code></td>
          </tr>
        </table>
      </div>
    </td>
  </tr>
</table>
</div><|MERGE_RESOLUTION|>--- conflicted
+++ resolved
@@ -29,10 +29,7 @@
 These challenges are largely inspired by the [commavq compression challenge](https://github.com/commaai/commavq).
 
 ## Getting Started
-<<<<<<< HEAD
-
-=======
->>>>>>> b2d8a979
+
 ```
 # Install dependencies and download data
 ./build.sh 
